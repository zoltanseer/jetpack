--- conflicted
+++ resolved
@@ -335,17 +335,16 @@
 			'permission_callback' => __CLASS__ . '::activate_plugins_permission_check',
 		) );
 
-<<<<<<< HEAD
 		register_rest_route( 'jetpack/v4', '/push-subscribe', array(
 			'methods'  => WP_REST_Server::CREATABLE,
 			'callback' => __CLASS__ . '::create_push_subscription',
-=======
+    ) );
+
 		// Widgets: get information about a widget that supports it.
 		register_rest_route( 'jetpack/v4', '/widgets/(?P<id>[0-9a-z\-_]+)', array(
 			'methods' => WP_REST_Server::READABLE,
 			'callback' => array( $widget_endpoint, 'process' ),
 			'permission_callback' => array( $widget_endpoint, 'can_request' ),
->>>>>>> b5e58f19
 		) );
 	}
 
