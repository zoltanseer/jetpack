<?php
/**
 * Handle the registration and use of all blocks available in Jetpack for the block editor, aka Gutenberg.
 *
 * @package Jetpack
 */

/**
 * Helper function to register a Jetpack Gutenberg block
 *
 * @param string $type Slug of the block. Will be prefixed with jetpack/.
 * @param array  $args Arguments that are passed into the register_block_type.
 *
 * @see register_block_type
 *
 * @since 6.7.0
 *
 * @return void
 */
function jetpack_register_block( $type, $args = array() ) {
	$type = sanitize_title_with_dashes( $type );
	Jetpack_Gutenberg::add_block( $type, $args );
}

/**
 * General Gutenberg editor specific functionality
 */
class Jetpack_Gutenberg {

	/**
	 * Array of blocks we will be registering.
	 *
	 * @var array $blocks Array of blocks we will be registering.
	 */
	public static $blocks = array();

	/**
	 * Add a block to the list of blocks to be registered.
	 *
	 * @param string $type Slug of the block.
	 * @param array  $args Arguments that are passed into the register_block_type.
	 */
	public static function add_block( $type, $args ) {
		self::$blocks[ $type ] = $args;
	}

	/**
	 * Register all Jetpack blocks available.
	 *
	 * @return void|WP_Block_Type|false The registered block type on success, or false on failure.
	 */
	public static function load_blocks() {
		if ( ! self::is_gutenberg_available() ) {
			return;
		}

		if ( ! self::should_load_blocks() ) {
			return;
		}

		foreach ( self::$blocks as $type => $args ) {
			register_block_type(
				'jetpack/' . $type,
				$args
			);
		}
	}

	/**
	 * Check if Gutenberg editor is available
	 *
	 * @since 6.7.0
	 *
	 * @return bool
	 */
	public static function is_gutenberg_available() {
		return function_exists( 'register_block_type' );
	}

	/**
	 * Check whether conditions indicate Gutenberg blocks should be loaded
	 *
	 * Loading blocks is enabled by default and may be disabled via filter:
	 *   add_filter( 'jetpack_gutenberg', '__return_false' );
	 *
	 * @since 6.7.0
	 *
	 * @return bool
	 */
	public static function should_load_blocks() {
		if ( ! Jetpack::is_active() ) {
			return false;
		}

		/**
		 * Filter to disable Gutenberg blocks
		 *
		 * @since 6.5.0
		 *
		 * @param bool true Whether to load Gutenberg blocks
		 */
		return (bool) apply_filters( 'jetpack_gutenberg', true );
	}

	/**
	 * Only enqueue block assets when needed.
	 *
	 * @param string $type slug of the block.
	 * @param array $script_dependencies An array of view-side Javascript dependencies to be enqueued.
	 *
	 * @return void
	 */
	public static function load_assets_as_required( $type, $script_dependencies = array() ) {
		$type = sanitize_title_with_dashes( $type );
		// Enqueue styles.
		$style_relative_path = '_inc/blocks/' . $type . '/view' . ( is_rtl() ? '.rtl' : '' ) . '.css';
		if ( self::block_has_asset( $style_relative_path ) ) {
			$style_version = self::get_asset_version( $style_relative_path );
			$view_style    = plugins_url( $style_relative_path, JETPACK__PLUGIN_FILE );
			wp_enqueue_style( 'jetpack-block-' . $type, $view_style, array(), $style_version );
		}

<<<<<<< HEAD
		wp_enqueue_script(
			'jetpack-blocks-view',
			$view_script,
			array(
				'wp-element',
				'wp-i18n',
				'wp-api-fetch',
			),
			$version
		);
=======
		// Enqueue script.
		$script_relative_path = '_inc/blocks/' . $type . '/view.js';
		if ( self::block_has_asset( $script_relative_path ) ) {
			$script_version = self::get_asset_version( $script_relative_path );
			$view_script    = plugins_url( $script_relative_path, JETPACK__PLUGIN_FILE );
			wp_enqueue_script( 'jetpack-block-' . $type, $view_script, $script_dependencies, $script_version, false );
		}
	}
>>>>>>> 393042ac

	/**
	 * Check if an asset exists for a block.
	 *
	 * @param string $file Path of the file we are looking for.
	 *
	 * @return bool $block_has_asset Does the file exist.
	 */
	public static function block_has_asset( $file ) {
		return file_exists( JETPACK__PLUGIN_DIR . $file );
	}

	/**
	 * Get the version number to use when loading the file. Allows us to bypass cache when developing.
	 *
	 * @param string $file Path of the file we are looking for.
	 *
	 * @return string $script_version Version number.
	 */
	public static function get_asset_version( $file ) {
		return Jetpack::is_development_version() && self::block_has_asset( $file )
			? filemtime( JETPACK__PLUGIN_DIR . $file )
			: JETPACK__VERSION;
	}

	/**
	 * Load Gutenberg editor assets
	 *
	 * @since 6.7.0
	 *
	 * @return void
	 */
	public static function enqueue_block_editor_assets() {
		if ( ! self::should_load_blocks() ) {
			return;
		}

		$rtl = is_rtl() ? '.rtl' : '';
		$beta = defined( 'JETPACK_BETA_BLOCKS' ) && JETPACK_BETA_BLOCKS ? '-beta' : '';

		$editor_script = plugins_url( "_inc/blocks/editor{$beta}.js", JETPACK__PLUGIN_FILE );
		$editor_style  = plugins_url( "_inc/blocks/editor{$beta}{$rtl}.css", JETPACK__PLUGIN_FILE );

		$version       = Jetpack::is_development_version() && file_exists( JETPACK__PLUGIN_DIR . '_inc/blocks/editor.js' )
			? filemtime( JETPACK__PLUGIN_DIR . '_inc/blocks/editor.js' )
			: JETPACK__VERSION;

		wp_enqueue_script(
			'jetpack-blocks-editor',
			$editor_script,
			array(
				'lodash',
				'wp-api-fetch',
				'wp-blocks',
				'wp-components',
				'wp-compose',
				'wp-data',
				'wp-date',
				'wp-edit-post',
				'wp-editor',
				'wp-element',
				'wp-hooks',
				'wp-i18n',
				'wp-keycodes',
				'wp-plugins',
				'wp-token-list',
				'wp-url',
			),
			$version,
			false
		);

		wp_localize_script(
			'jetpack-blocks-editor',
			'Jetpack_Block_Assets_Base_Url',
			plugins_url( '_inc/blocks/', JETPACK__PLUGIN_FILE )
		);

		$jp_react_page = new Jetpack_React_Page();
		wp_localize_script(
			'jetpack-blocks-editor',
			'Jetpack_Initial_State',
			$jp_react_page->get_initial_state()
		);

		Jetpack::setup_wp_i18n_locale_data();

		wp_enqueue_style( 'jetpack-blocks-editor', $editor_style, array(), $version );
	}
}<|MERGE_RESOLUTION|>--- conflicted
+++ resolved
@@ -120,18 +120,6 @@
 			wp_enqueue_style( 'jetpack-block-' . $type, $view_style, array(), $style_version );
 		}
 
-<<<<<<< HEAD
-		wp_enqueue_script(
-			'jetpack-blocks-view',
-			$view_script,
-			array(
-				'wp-element',
-				'wp-i18n',
-				'wp-api-fetch',
-			),
-			$version
-		);
-=======
 		// Enqueue script.
 		$script_relative_path = '_inc/blocks/' . $type . '/view.js';
 		if ( self::block_has_asset( $script_relative_path ) ) {
@@ -140,7 +128,6 @@
 			wp_enqueue_script( 'jetpack-block-' . $type, $view_script, $script_dependencies, $script_version, false );
 		}
 	}
->>>>>>> 393042ac
 
 	/**
 	 * Check if an asset exists for a block.
