<?php


require_once dirname( __FILE__ ) . '/class.json-api-site-base.php';

abstract class Abstract_Jetpack_Site extends SAL_Site {
	abstract protected function get_constant( $name );

	abstract protected function current_theme_supports( $feature_name );

	abstract protected function get_theme_support( $feature_name );

<<<<<<< HEAD
	abstract protected function get_jetpack_version();
=======
	abstract protected function get_mock_option( $name );

	abstract public function get_jetpack_version();

	abstract public function get_updates();
>>>>>>> bd77b918

	abstract protected function get_updates();

	abstract protected function main_network_site();

	abstract protected function wp_version();

	abstract protected function max_upload_size();

	abstract protected function is_main_network();

	abstract protected function is_multi_site();

	abstract protected function is_version_controlled();

	abstract protected function file_system_write_access();

	function before_render() {
	}

	function after_render( &$response ) {
		// Add the updates only make them visible if the user has manage options permission and the site is the main site of the network
		if ( current_user_can( 'manage_options' ) && $this->is_main_site( $response ) ) {
			$jetpack_update = $this->get_updates();
			if ( ! empty( $jetpack_update ) ) {
				// In previous version of Jetpack 3.4, 3.5, 3.6 we synced the wp_version into to jetpack_updates
				unset( $jetpack_update['wp_version'] );
				// In previous version of Jetpack 3.4, 3.5, 3.6 we synced the site_is_version_controlled into to jetpack_updates
				unset( $jetpack_update['site_is_version_controlled'] );

				$response['updates'] = $jetpack_update;
			}
		}
	}

	function after_render_options( &$options ) {

		$options['jetpack_version'] = $this->get_jetpack_version();

		if ( $main_network_site = $this->main_network_site() ) {
			$options['main_network_site'] = (string) rtrim( $main_network_site, '/' );
		}

		if ( is_array( $active_modules = Jetpack_Options::get_option( 'active_modules' ) ) ) {
			$options['active_modules'] = (array) array_values( $active_modules );
		}

		$options['software_version'] = (string) $this->wp_version();
		$options['max_upload_size']  = $this->max_upload_size();

		// Sites have to prove that they are not main_network site.
		// If the sync happends right then we should be able to see that we are not dealing with a network site
		$options['is_multi_network'] = (bool) $this->is_main_network();
		$options['is_multi_site']    = (bool) $this->is_multi_site();

		$file_mod_disabled_reasons = array_keys( array_filter( array(
			'automatic_updater_disabled'      => (bool) $this->get_constant( 'AUTOMATIC_UPDATER_DISABLED' ),
			// WP AUTO UPDATE CORE defaults to minor, '1' if true and '0' if set to false.
			'wp_auto_update_core_disabled'    => ! ( (bool)  $this->get_constant( 'WP_AUTO_UPDATE_CORE' ) ),
			'is_version_controlled'           => (bool) $this->is_version_controlled(),
			// By default we assume that site does have system write access if the value is not set yet.
			'has_no_file_system_write_access' => ! (bool) $this->file_system_write_access(),
			'disallow_file_mods'              => (bool)  $this->get_constant( 'DISALLOW_FILE_MODS' ),
		) ) );

		$options['file_mod_disabled'] = empty( $file_mod_disabled_reasons ) ? false : $file_mod_disabled_reasons;
	}

	function get_jetpack_modules() {
		if ( is_user_member_of_blog() ) {
			return array_values( Jetpack_Options::get_option( 'active_modules', array() ) );
		}

		return null;
	}

	function is_vip() {
		return false; // this may change for VIP Go sites, which sync using Jetpack
	}

	function is_multisite() {
		return (bool) is_multisite();
	}

	function is_single_user_site() {
		return (bool) Jetpack::is_single_user_site();
	}

	function featured_images_enabled() {
		return $this->current_theme_supports( 'post-thumbnails' );
	}

	function get_post_formats() {
		// deprecated - see separate endpoint. get a list of supported post formats
		$all_formats = get_post_format_strings();
		$supported   = $this->get_theme_support( 'post-formats' );

		$supported_formats = array();

		if ( isset( $supported[0] ) ) {
			foreach ( $supported[0] as $format ) {
				$supported_formats[ $format ] = $all_formats[ $format ];
			}
		}

		return $supported_formats;
	}

	function get_icon() {
		$icon_id = get_option( 'site_icon' );
		if ( empty( $icon_id ) ) {
			$icon_id = Jetpack_Options::get_option( 'site_icon_id' );
		}

		if ( empty( $icon_id ) ) {
			return null;
		}

		$icon = array_filter( array(
			'img' => wp_get_attachment_image_url( $icon_id, 'full' ),
			'ico' => wp_get_attachment_image_url( $icon_id, array( 16, 16 ) )
		) );

		if ( empty( $icon ) ) {
			return null;
		}

		if ( current_user_can( 'edit_posts', $icon_id ) ) {
			$icon['media_id'] = (int) $icon_id;
		}

		return $icon;
	}

	/**
	 * Private methods
	 **/

	private function is_main_site( $response ) {
		if ( isset( $response['options']->main_network_site, $response['options']->unmapped_url ) ) {
			$main_network_site_url = set_url_scheme( $response['options']->main_network_site, 'http' );
			$unmapped_url          = set_url_scheme( $response['options']->unmapped_url, 'http' );
			if ( $unmapped_url === $main_network_site_url ) {
				return true;
			}
		}

		return false;
	}
}<|MERGE_RESOLUTION|>--- conflicted
+++ resolved
@@ -10,17 +10,11 @@
 
 	abstract protected function get_theme_support( $feature_name );
 
-<<<<<<< HEAD
-	abstract protected function get_jetpack_version();
-=======
 	abstract protected function get_mock_option( $name );
 
 	abstract public function get_jetpack_version();
 
 	abstract public function get_updates();
->>>>>>> bd77b918
-
-	abstract protected function get_updates();
 
 	abstract protected function main_network_site();
 
