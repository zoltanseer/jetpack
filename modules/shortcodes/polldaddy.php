--- conflicted
+++ resolved
@@ -161,13 +161,7 @@
 				$item_id = is_page() ? '_page_'.$post->ID : '_post_'.$post->ID;
 
 			if ( empty( $title ) )
-<<<<<<< HEAD
 				$title = apply_filters( 'wp_title', $post->post_title, '', '' );
-	
-=======
-				$title = apply_filters( 'the_title', $post->post_title );
-
->>>>>>> 08024d5e
 			if ( empty( $permalink ) )
 				$permalink = get_permalink( $post->ID );
 
@@ -223,11 +217,7 @@
 
 			$poll      = intval( $poll );
 			$poll_url  = sprintf( 'http://polldaddy.com/poll/%d', $poll );
-<<<<<<< HEAD
 			$poll_js   = sprintf( '%s.polldaddy.com/p/%d.js', ( is_ssl() ? 'https://secure' : 'http://static' ), $poll );
-=======
-			$poll_js   = sprintf( '%s.polldaddy.com/p/%d.js', '//static', $poll );
->>>>>>> 08024d5e
 			$poll_link = sprintf( '<a href="%s">Take Our Poll</a>', $poll_url );
 
 			if ( $no_script ) {
@@ -494,28 +484,17 @@
 new PolldaddyShortcode();
 
 if ( !function_exists( 'polldaddy_link' ) ) {
-<<<<<<< HEAD
 	// http://polldaddy.com/poll/1562975/?view=results&msg=voted
 	function polldaddy_link( $content ) {
-		return preg_replace( '!(?:\n|\A)http://polldaddy.com/poll/([0-9]+?)/(.+)?(?:\n|\Z)!i', "\n<script type='text/javascript' language='javascript' charset='utf-8' src='http://static.polldaddy.com/p/$1.js'></script><noscript> <a href='http://polldaddy.com/poll/$1/'>View Poll</a></noscript>\n", $content );
+		return preg_replace( '!(?:\n|\A)http://polldaddy.com/poll/([0-9]+?)/(.+)?(?:\n|\Z)!i', "\n<script type='text/javascript' language='javascript' charset='utf-8' src='//static.polldaddy.com/p/$1.js'></script><noscript> <a href='http://polldaddy.com/poll/$1/'>View Poll</a></noscript>\n", $content );
 	}
 	
-=======
-// http://polldaddy.com/poll/1562975/?view=results&msg=voted
-	function polldaddy_link( $content ) {
-		return preg_replace( '!(?:\n|\A)http://polldaddy.com/poll/([0-9]+?)/(.+)?(?:\n|\Z)!i', "\n<script type='text/javascript' charset='utf-8' src='//static.polldaddy.com/p/$1.js'></script><noscript> <a href='http://polldaddy.com/poll/$1/'>View Poll</a></noscript>\n", $content );
-	}
-
->>>>>>> 08024d5e
 	// higher priority because we need it before auto-link and autop get to it
 	add_filter( 'the_content', 'polldaddy_link', 1 );
 	add_filter( 'the_content_rss', 'polldaddy_link', 1 );
 	add_filter( 'comment_text', 'polldaddy_link', 1 );
 }
 
-<<<<<<< HEAD
-}
-=======
-
 wp_oembed_add_provider( '#http://poll\.fm/.*#i', 'http://polldaddy.com/oembed/', true );
->>>>>>> 08024d5e
+
+}